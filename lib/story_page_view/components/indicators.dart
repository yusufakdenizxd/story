--- conflicted
+++ resolved
@@ -13,26 +13,20 @@
     required this.isCurrentPage,
     required this.isPaging,
     required this.padding,
-<<<<<<< HEAD
     required this.indicatorUnvisitedColor,
     required this.indicatorVisitedColor,
-=======
     required this.indicatorColor,
     required this.indicatorHeight,
->>>>>>> 9a1bec02
   }) : super(key: key);
   final int storyLength;
   final AnimationController? animationController;
   final EdgeInsetsGeometry padding;
   final bool isCurrentPage;
   final bool isPaging;
-<<<<<<< HEAD
   final Color indicatorVisitedColor;
   final Color indicatorUnvisitedColor;
-=======
   final Color indicatorColor;
   final double indicatorHeight;
->>>>>>> 9a1bec02
 
   @override
   _IndicatorsState createState() => _IndicatorsState();
@@ -105,23 +99,21 @@
     Key? key,
     required this.index,
     required this.value,
-<<<<<<< HEAD
     required this.indicatorVisitedColor,
     required this.indicatorUnvisitedColor,
+    required this.indicatorColor,
+    required this.indicatorHeight,
   }) : super(key: key);
   final int index;
   final double value;
   final Color indicatorVisitedColor;
   final Color indicatorUnvisitedColor;
-=======
-    required this.indicatorColor,
-    required this.indicatorHeight,
+  final Color indicatorColor;
+  final double indicatorHeight;
+
   }) : super(key: key);
   final int index;
   final double value;
-  final Color indicatorColor;
-  final double indicatorHeight;
->>>>>>> 9a1bec02
 
   @override
   Widget build(BuildContext context) {
@@ -130,15 +122,9 @@
         padding: EdgeInsets.only(left: (index == 0) ? 0 : 4),
         child: LinearProgressIndicator(
           value: value,
-<<<<<<< HEAD
           backgroundColor: indicatorUnvisitedColor,
           valueColor: AlwaysStoppedAnimation<Color>(indicatorVisitedColor),
           minHeight: 2,
-=======
-          backgroundColor: Colors.black.withOpacity(0.08),
-          valueColor: AlwaysStoppedAnimation<Color>(indicatorColor),
-          minHeight: indicatorHeight,
->>>>>>> 9a1bec02
         ),
       ),
     );
